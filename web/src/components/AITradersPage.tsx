--- conflicted
+++ resolved
@@ -3,11 +3,7 @@
 import { api } from '../lib/api';
 import type { TraderInfo, CreateTraderRequest, AIModel, Exchange } from '../types';
 import { useLanguage } from '../contexts/LanguageContext';
-<<<<<<< HEAD
-import { t, Language } from '../i18n/translations';
-=======
 import { t, type Language } from '../i18n/translations';
->>>>>>> c24a9e57
 import { getExchangeIcon } from './ExchangeIcons';
 import { getModelIcon } from './ModelIcons';
 import { TraderConfigModal } from './TraderConfigModal';
@@ -1276,7 +1272,6 @@
 
           {selectedExchange && (
             <>
-<<<<<<< HEAD
               {/* Binance 和其他 CEX 交易所的字段 */}
               {(selectedExchange.id === 'binance' || selectedExchange.type === 'cex') && selectedExchange.id !== 'hyperliquid' && selectedExchange.id !== 'aster' && (
                 <>
@@ -1418,53 +1413,6 @@
                     />
                   </div>
                 </>
-=======
-              <div>
-                <label className="block text-sm font-semibold mb-2" style={{ color: '#EAECEF' }}>
-                  API Key
-                </label>
-                <input
-                  type="password"
-                  value={apiKey}
-                  onChange={(e) => setApiKey(e.target.value)}
-                  placeholder={t('enterAPIKey', language)}
-                  className="w-full px-3 py-2 rounded"
-                  style={{ background: '#0B0E11', border: '1px solid #2B3139', color: '#EAECEF' }}
-                  required
-                />
-              </div>
-
-              <div>
-                <label className="block text-sm font-semibold mb-2" style={{ color: '#EAECEF' }}>
-                  Secret Key
-                </label>
-                <input
-                  type="password"
-                  value={secretKey}
-                  onChange={(e) => setSecretKey(e.target.value)}
-                  placeholder={t('enterSecretKey', language)}
-                  className="w-full px-3 py-2 rounded"
-                  style={{ background: '#0B0E11', border: '1px solid #2B3139', color: '#EAECEF' }}
-                  required
-                />
-              </div>
-
-              {selectedExchange.id === 'okx' && (
-                <div>
-                  <label className="block text-sm font-semibold mb-2" style={{ color: '#EAECEF' }}>
-                    Passphrase
-                  </label>
-                  <input
-                    type="password"
-                    value={passphrase}
-                    onChange={(e) => setPassphrase(e.target.value)}
-                    placeholder={t('enterPassphrase', language)}
-                    className="w-full px-3 py-2 rounded"
-                    style={{ background: '#0B0E11', border: '1px solid #2B3139', color: '#EAECEF' }}
-                    required
-                  />
-                </div>
->>>>>>> c24a9e57
               )}
 
               <div>
@@ -1485,21 +1433,12 @@
 
               <div className="p-4 rounded" style={{ background: 'rgba(240, 185, 11, 0.1)', border: '1px solid rgba(240, 185, 11, 0.2)' }}>
                 <div className="text-sm font-semibold mb-2" style={{ color: '#F0B90B' }}>
-<<<<<<< HEAD
-                  {t('securityWarning', language)}
-                </div>
-                <div className="text-xs space-y-1" style={{ color: '#848E9C' }}>
-                  <div>{t('securityTip1', language)}</div>
-                  <div>{t('securityTip2', language)}</div>
-                  <div>{t('securityTip3', language)}</div>
-=======
                   ⚠️ {t('securityWarning', language)}
                 </div>
                 <div className="text-xs space-y-1" style={{ color: '#848E9C' }}>
                   <div>{t('exchangeConfigWarning1', language)}</div>
                   <div>{t('exchangeConfigWarning2', language)}</div>
                   <div>{t('exchangeConfigWarning3', language)}</div>
->>>>>>> c24a9e57
                 </div>
               </div>
             </>
@@ -1527,11 +1466,7 @@
               className="flex-1 px-4 py-2 rounded text-sm font-semibold disabled:opacity-50"
               style={{ background: '#F0B90B', color: '#000' }}
             >
-<<<<<<< HEAD
-              {t('saveConfiguration', language)}
-=======
               {t('saveConfig', language)}
->>>>>>> c24a9e57
             </button>
           </div>
         </form>
