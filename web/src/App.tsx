--- conflicted
+++ resolved
@@ -109,20 +109,12 @@
     <div className="min-h-screen" style={{ background: '#0B0E11', color: '#EAECEF' }}>
       {/* Header - Binance Style */}
       <header className="glass sticky top-0 z-50 backdrop-blur-xl">
-<<<<<<< HEAD
-        <div className="max-w-[1920px] mx-auto px-6 py-4">
-          <div className="relative flex items-center">
-            {/* Left - Logo and Title */}
-            <div className="flex items-center gap-3">
-              <div className="w-8 h-8 rounded-full flex items-center justify-center text-xl" style={{ background: 'linear-gradient(135deg, #F0B90B 0%, #FCD535 100%)' }}>
-=======
         <div className="max-w-[1920px] mx-auto px-3 sm:px-6 py-3 sm:py-4">
           {/* Mobile: Two rows, Desktop: Single row */}
           <div className="flex flex-col gap-3 md:flex-row md:items-center md:justify-between">
             {/* Left: Logo and Title */}
             <div className="flex items-center gap-2 sm:gap-3 flex-shrink-0">
               <div className="w-7 h-7 sm:w-8 sm:h-8 rounded-full flex items-center justify-center text-lg sm:text-xl" style={{ background: 'linear-gradient(135deg, #F0B90B 0%, #FCD535 100%)' }}>
->>>>>>> b83e027e
                 ⚡
               </div>
               <div>
@@ -134,50 +126,6 @@
                 </p>
               </div>
             </div>
-<<<<<<< HEAD
-            
-            {/* Center - Page Toggle (absolutely positioned) */}
-            <div className="absolute left-1/2 transform -translate-x-1/2 flex gap-1 rounded p-1" style={{ background: '#1E2329' }}>
-              <button
-                onClick={() => setCurrentPage('traders')}
-                className={`px-4 py-2 rounded text-sm font-semibold transition-all`}
-                style={currentPage === 'traders'
-                  ? { background: '#F0B90B', color: '#000' }
-                  : { background: 'transparent', color: '#848E9C' }
-                }
-              >
-                {t('aiTraders', language)}
-              </button>
-              <button
-                onClick={() => setCurrentPage('trader')}
-                className={`px-4 py-2 rounded text-sm font-semibold transition-all`}
-                style={currentPage === 'trader'
-                  ? { background: '#F0B90B', color: '#000' }
-                  : { background: 'transparent', color: '#848E9C' }
-                }
-              >
-                {t('tradingPanel', language)}
-              </button>
-            </div>
-            
-            {/* Right - Actions */}
-            <div className="ml-auto flex items-center gap-3">
-              {/* Trader Selector (only show on trader page) */}
-              {currentPage === 'trader' && traders && traders.length > 0 && (
-                <select
-                  value={selectedTraderId}
-                  onChange={(e) => setSelectedTraderId(e.target.value)}
-                  className="rounded px-3 py-2 text-sm font-medium cursor-pointer transition-colors"
-                  style={{ background: '#1E2329', border: '1px solid #2B3139', color: '#EAECEF' }}
-                >
-                  {traders.map((trader) => (
-                    <option key={trader.trader_id} value={trader.trader_id}>
-                      {trader.trader_name} ({trader.ai_model.toUpperCase()})
-                    </option>
-                  ))}
-                </select>
-              )}
-=======
 
             {/* Right: Controls - Wrap on mobile */}
             <div className="flex items-center gap-2 flex-wrap md:flex-nowrap">
@@ -204,7 +152,6 @@
                 </svg>
                 <span className="hidden md:inline">GitHub</span>
               </a>
->>>>>>> b83e027e
 
               {/* Language Toggle */}
               <div className="flex gap-0.5 sm:gap-1 rounded p-0.5 sm:p-1" style={{ background: '#1E2329' }}>
@@ -230,19 +177,17 @@
                 </button>
               </div>
 
-<<<<<<< HEAD
-=======
               {/* Page Toggle */}
               <div className="flex gap-0.5 sm:gap-1 rounded p-0.5 sm:p-1" style={{ background: '#1E2329' }}>
                 <button
-                  onClick={() => setCurrentPage('competition')}
+                  onClick={() => setCurrentPage('traders')}
                   className="px-2 sm:px-4 py-1.5 sm:py-2 rounded text-xs sm:text-sm font-semibold transition-all"
-                  style={currentPage === 'competition'
+                  style={currentPage === 'traders'
                     ? { background: '#F0B90B', color: '#000' }
                     : { background: 'transparent', color: '#848E9C' }
                   }
                 >
-                  {t('competition', language)}
+                  {t('aiTraders', language)}
                 </button>
                 <button
                   onClick={() => setCurrentPage('trader')}
@@ -252,7 +197,7 @@
                     : { background: 'transparent', color: '#848E9C' }
                   }
                 >
-                  {t('details', language)}
+                  {t('tradingPanel', language)}
                 </button>
               </div>
 
@@ -272,7 +217,6 @@
                 </select>
               )}
 
->>>>>>> b83e027e
               {/* Status Indicator (only show on trader page) */}
               {currentPage === 'trader' && status && (
                 <div
@@ -399,15 +343,9 @@
       {account && (
         <div className="mb-4 p-3 rounded text-xs font-mono" style={{ background: '#1E2329', border: '1px solid #2B3139' }}>
           <div style={{ color: '#848E9C' }}>
-<<<<<<< HEAD
             🔄 Last Update: {lastUpdate} | Total Equity: {account?.total_equity?.toFixed(2) || '0.00'} |
             Available: {account?.available_balance?.toFixed(2) || '0.00'} | P&L: {account?.total_pnl?.toFixed(2) || '0.00'}{' '}
             ({account?.total_pnl_pct?.toFixed(2) || '0.00'}%)
-=======
-            🔄 Last Update: {lastUpdate} | Total Equity: {account.total_equity?.toFixed(2) || '0.00'} |
-            Available: {account.available_balance?.toFixed(2) || '0.00'} | P&L: {account.total_pnl?.toFixed(2) || '0.00'}{' '}
-            ({account.total_pnl_pct?.toFixed(2) || '0.00'}%)
->>>>>>> b83e027e
           </div>
         </div>
       )}
@@ -418,24 +356,11 @@
           title={t('totalEquity', language)}
           value={`${account?.total_equity?.toFixed(2) || '0.00'} USDT`}
           change={account?.total_pnl_pct || 0}
-<<<<<<< HEAD
-          positive={account ? (account.total_pnl || 0) > 0 : false}
-=======
           positive={(account?.total_pnl ?? 0) > 0}
->>>>>>> b83e027e
         />
         <StatCard
           title={t('availableBalance', language)}
           value={`${account?.available_balance?.toFixed(2) || '0.00'} USDT`}
-<<<<<<< HEAD
-          subtitle={`${((account?.available_balance && account?.total_equity ? (account.available_balance / account.total_equity) * 100 : 0)).toFixed(1)}% ${t('free', language)}`}
-        />
-        <StatCard
-          title={t('totalPnL', language)}
-          value={`${(account?.total_pnl || 0) >= 0 ? '+' : ''}${account?.total_pnl?.toFixed(2) || '0.00'} USDT`}
-          change={account?.total_pnl_pct || 0}
-          positive={account ? (account.total_pnl || 0) >= 0 : false}
-=======
           subtitle={`${(account?.available_balance && account?.total_equity ? ((account.available_balance / account.total_equity) * 100).toFixed(1) : '0.0')}% ${t('free', language)}`}
         />
         <StatCard
@@ -443,7 +368,6 @@
           value={`${account?.total_pnl !== undefined && account.total_pnl >= 0 ? '+' : ''}${account?.total_pnl?.toFixed(2) || '0.00'} USDT`}
           change={account?.total_pnl_pct || 0}
           positive={(account?.total_pnl ?? 0) >= 0}
->>>>>>> b83e027e
         />
         <StatCard
           title={t('positions', language)}
@@ -644,13 +568,8 @@
         </div>
       </div>
 
-<<<<<<< HEAD
-      {/* AI Input Prompt - Collapsible */}
-      {(decision as any).input_prompt && (
-=======
       {/* Input Prompt - Collapsible */}
       {decision.input_prompt && (
->>>>>>> b83e027e
         <div className="mb-3">
           <button
             onClick={() => setShowInputPrompt(!showInputPrompt)}
@@ -662,7 +581,7 @@
           </button>
           {showInputPrompt && (
             <div className="mt-2 rounded p-4 text-sm font-mono whitespace-pre-wrap max-h-96 overflow-y-auto" style={{ background: '#0B0E11', border: '1px solid #2B3139', color: '#EAECEF' }}>
-              {(decision as any).input_prompt}
+              {decision.input_prompt}
             </div>
           )}
         </div>
